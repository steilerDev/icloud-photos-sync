{
  "name": "icloud-photos-sync",
  "version": "0.0.0-development",
  "description": "One-way sync engine for the iCloud Photos Library into the native file system with archiving capabilities",
  "preferGlobal": true,
  "type": "module",
  "main": "bin/main.js",
  "bin": {
    "icloud-photos-sync": "bin/main.js"
  },
  "files": [
    "bin/**/*",
    "LICENSE",
    "README.md"
  ],
  "scripts": {
    "clean": "rm -rf LICENSE README.md build/out/ bin/ coverage/ doc/ node_modules/ package-lock.json src/lib/resources/schemas/",
    "prebuild:lint": "npx eslint --fix ./src ./test ./build/*.ts",
    "prebuild:knip": "npx knip --no-exit-code --config knip.config.jsonc",
    "prebuild": "npm run prebuild:lint && npm run prebuild:knip",
    "build:schema": "npx tsx build/schema.ts",
    "build:typescript": "npx tsc",
    "build:dev": "npm run build:schema && npm run build:typescript",
    "build": "npm run build:dev",
    "dist:clean": "rm -rf bin/ && mkdir -p bin/",
    "dist:package": "npx tsx build/package.ts && cp ../README.md ../LICENSE .",
    "dist:sourcemap": "npx backtrace-js process bin/",
    "dist": "npm run dist:clean && npm run dist:package && npm run dist:sourcemap",
    "test": "NODE_OPTIONS='--experimental-vm-modules' npx jest --config jest.config.json",
    "test:unit": "npm run test test/unit/",
    "test:api": "npm run test test/api/",
    "test:docker": "npm run test -- --coverage false test/docker/",
    "test:docker:unit": "npm run test -- --coverage false test/docker/daemon-cmd.test.ts test/docker/helper-cmd.test.ts test/docker/runtime.test.ts",
    "doc:cli": "npx tsx build/cli-reference.ts",
    "execute": "node build/out/src/main.js",
    "execute:test-account": "node build/out/src/main.js -u $TEST_APPLE_ID_USER -p $TEST_APPLE_ID_PWD",
    "execute:debug": "node --inspect=0.0.0.0:9229 build/out/src/main.js daemon"
  },
  "repository": {
    "type": "git",
    "url": "git+https://github.com/steilerDev/icloud-photos-sync"
  },
  "keywords": [
    "icloud",
    "icloud-sync",
    "icloud-photos"
  ],
  "author": "Frank Steiler",
  "license": "GPL-3.0-or-later",
  "bugs": {
    "url": "https://github.com/steilerDev/icloud-photos-sync/issues"
  },
  "homepage": "https://icps.steiler.dev/",
  "engines": {
    "node": ">=22"
  },
  "os": [
    "linux",
    "darwin",
    "!win32"
  ],
  "devDependencies": {
    "@backtrace/javascript-cli": "0.3.2",
    "@eslint/js": "9.28.0",
    "@jest/globals": "29.7.0",
    "@testing-library/dom": "^10.4.0",
    "@testing-library/jest-dom": "^6.6.3",
    "@types/cli-progress": "3.11.6",
    "@types/jest": "29.5.14",
    "@types/jsdom": "^21.1.7",
    "@types/mock-fs": "4.13.4",
    "@types/node": "22.15.29",
    "@types/tar-stream": "^3.1.3",
    "axios-mock-adapter": "2.1.0",
    "eslint": "9.28.0",
    "jest": "29.7.0",
    "jest-ctrf-json-reporter": "^0.0.9",
    "jsdom": "^26.1.0",
<<<<<<< HEAD
    "knip": "5.55.1",
    "liquidjs": "10.21.0",
=======
    "knip": "5.59.1",
    "liquidjs": "10.21.1",
>>>>>>> 80c2ae28
    "mock-fs": "5.5.0",
    "mock-stdin": "1.0.0",
    "node-mocks-http": "^1.17.2",
    "tar-stream": "^3.1.7",
    "testcontainers": "^10.28.0",
    "ts-jest": "29.3.4",
    "ts-json-schema-generator": "2.4.0",
    "tsx": "4.19.4",
    "typescript": "5.8.3",
    "typescript-eslint": "8.33.0"
  },
  "dependencies": {
    "@backtrace/node": "0.7.0",
    "@foxt/js-srp": "0.0.3-patch2",
    "@inquirer/prompts": "7.5.3",
    "ajv": "8.17.1",
    "axios": "1.9.0",
    "axios-har-tracker": "0.7.2",
    "chalk": "5.4.1",
    "cli-progress": "3.12.0",
    "commander": "13.1.0",
    "croner": "9.0.0",
    "jsonc": "2.0.0",
    "p-event": "6.0.1",
    "p-queue": "8.1.0",
    "p-timeout": "6.1.4",
    "tough-cookie": "5.1.2"
  }
}<|MERGE_RESOLUTION|>--- conflicted
+++ resolved
@@ -76,13 +76,8 @@
     "jest": "29.7.0",
     "jest-ctrf-json-reporter": "^0.0.9",
     "jsdom": "^26.1.0",
-<<<<<<< HEAD
-    "knip": "5.55.1",
-    "liquidjs": "10.21.0",
-=======
     "knip": "5.59.1",
     "liquidjs": "10.21.1",
->>>>>>> 80c2ae28
     "mock-fs": "5.5.0",
     "mock-stdin": "1.0.0",
     "node-mocks-http": "^1.17.2",
